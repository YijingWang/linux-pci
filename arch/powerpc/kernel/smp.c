--- conflicted
+++ resolved
@@ -107,37 +107,7 @@
 	paca[nr].cpu_start = 1;
 	smp_mb();
 
-<<<<<<< HEAD
 	return 0;
-=======
-void smp_message_recv(int msg)
-{
-	switch(msg) {
-	case PPC_MSG_CALL_FUNCTION:
-		generic_smp_call_function_interrupt();
-		break;
-	case PPC_MSG_RESCHEDULE:
-		scheduler_ipi();
-		break;
-	case PPC_MSG_CALL_FUNC_SINGLE:
-		generic_smp_call_function_single_interrupt();
-		break;
-	case PPC_MSG_DEBUGGER_BREAK:
-		if (crash_ipi_function_ptr) {
-			crash_ipi_function_ptr(get_irq_regs());
-			break;
-		}
-#ifdef CONFIG_DEBUGGER
-		debugger_ipi(get_irq_regs());
-		break;
-#endif /* CONFIG_DEBUGGER */
-		/* FALLTHROUGH */
-	default:
-		printk("SMP %d: smp_message_recv(): unknown msg %d\n",
-		       smp_processor_id(), msg);
-		break;
-	}
->>>>>>> 39ab05c8
 }
 #endif
 
@@ -254,7 +224,7 @@
 		if (all & (1 << (24 - 8 * PPC_MSG_CALL_FUNCTION)))
 			generic_smp_call_function_interrupt();
 		if (all & (1 << (24 - 8 * PPC_MSG_RESCHEDULE)))
-			reschedule_action(0, NULL); /* upcoming sched hook */
+			scheduler_ipi();
 		if (all & (1 << (24 - 8 * PPC_MSG_CALL_FUNC_SINGLE)))
 			generic_smp_call_function_single_interrupt();
 		if (all & (1 << (24 - 8 * PPC_MSG_DEBUGGER_BREAK)))
