/******************************************************************************
 *
 * Copyright(c) 2007 - 2010 Intel Corporation. All rights reserved.
 *
 * This program is free software; you can redistribute it and/or modify it
 * under the terms of version 2 of the GNU General Public License as
 * published by the Free Software Foundation.
 *
 * This program is distributed in the hope that it will be useful, but WITHOUT
 * ANY WARRANTY; without even the implied warranty of MERCHANTABILITY or
 * FITNESS FOR A PARTICULAR PURPOSE.  See the GNU General Public License for
 * more details.
 *
 * You should have received a copy of the GNU General Public License along with
 * this program; if not, write to the Free Software Foundation, Inc.,
 * 51 Franklin Street, Fifth Floor, Boston, MA 02110, USA
 *
 * The full GNU General Public License is included in this distribution in the
 * file called LICENSE.
 *
 * Contact Information:
 *  Intel Linux Wireless <ilw@linux.intel.com>
 * Intel Corporation, 5200 N.E. Elam Young Parkway, Hillsboro, OR 97124-6497
 *
 *****************************************************************************/

#include <linux/kernel.h>
#include <linux/module.h>
#include <linux/init.h>
#include <linux/pci.h>
#include <linux/dma-mapping.h>
#include <linux/delay.h>
#include <linux/sched.h>
#include <linux/skbuff.h>
#include <linux/netdevice.h>
#include <linux/wireless.h>
#include <net/mac80211.h>
#include <linux/etherdevice.h>
#include <asm/unaligned.h>

#include "iwl-eeprom.h"
#include "iwl-dev.h"
#include "iwl-core.h"
#include "iwl-io.h"
#include "iwl-sta.h"
#include "iwl-helpers.h"
#include "iwl-agn.h"
#include "iwl-agn-led.h"
#include "iwl-agn-hw.h"
#include "iwl-5000-hw.h"

/* Highest firmware API version supported */
#define IWL5000_UCODE_API_MAX 2
#define IWL5150_UCODE_API_MAX 2

/* Lowest firmware API version supported */
#define IWL5000_UCODE_API_MIN 1
#define IWL5150_UCODE_API_MIN 1

#define IWL5000_FW_PRE "iwlwifi-5000-"
#define _IWL5000_MODULE_FIRMWARE(api) IWL5000_FW_PRE #api ".ucode"
#define IWL5000_MODULE_FIRMWARE(api) _IWL5000_MODULE_FIRMWARE(api)

#define IWL5150_FW_PRE "iwlwifi-5150-"
#define _IWL5150_MODULE_FIRMWARE(api) IWL5150_FW_PRE #api ".ucode"
#define IWL5150_MODULE_FIRMWARE(api) _IWL5150_MODULE_FIRMWARE(api)

<<<<<<< HEAD
static const s8 iwl5000_default_queue_to_tx_fifo[] = {
	IWL_TX_FIFO_VO,
	IWL_TX_FIFO_VI,
	IWL_TX_FIFO_BE,
	IWL_TX_FIFO_BK,
	IWL50_CMD_FIFO_NUM,
	IWL_TX_FIFO_UNUSED,
	IWL_TX_FIFO_UNUSED,
	IWL_TX_FIFO_UNUSED,
	IWL_TX_FIFO_UNUSED,
	IWL_TX_FIFO_UNUSED,
};

=======
>>>>>>> a5e944f1
/* NIC configuration for 5000 series */
static void iwl5000_nic_config(struct iwl_priv *priv)
{
	unsigned long flags;
	u16 radio_cfg;

	spin_lock_irqsave(&priv->lock, flags);

	radio_cfg = iwl_eeprom_query16(priv, EEPROM_RADIO_CONFIG);

	/* write radio config values to register */
	if (EEPROM_RF_CFG_TYPE_MSK(radio_cfg) < EEPROM_RF_CONFIG_TYPE_MAX)
		iwl_set_bit(priv, CSR_HW_IF_CONFIG_REG,
			    EEPROM_RF_CFG_TYPE_MSK(radio_cfg) |
			    EEPROM_RF_CFG_STEP_MSK(radio_cfg) |
			    EEPROM_RF_CFG_DASH_MSK(radio_cfg));

	/* set CSR_HW_CONFIG_REG for uCode use */
	iwl_set_bit(priv, CSR_HW_IF_CONFIG_REG,
		    CSR_HW_IF_CONFIG_REG_BIT_RADIO_SI |
		    CSR_HW_IF_CONFIG_REG_BIT_MAC_SI);

	/* W/A : NIC is stuck in a reset state after Early PCIe power off
	 * (PCIe power is lost before PERST# is asserted),
	 * causing ME FW to lose ownership and not being able to obtain it back.
	 */
	iwl_set_bits_mask_prph(priv, APMG_PS_CTRL_REG,
				APMG_PS_CTRL_EARLY_PWR_OFF_RESET_DIS,
				~APMG_PS_CTRL_EARLY_PWR_OFF_RESET_DIS);


	spin_unlock_irqrestore(&priv->lock, flags);
}

static struct iwl_sensitivity_ranges iwl5000_sensitivity = {
	.min_nrg_cck = 95,
	.max_nrg_cck = 0, /* not used, set to 0 */
	.auto_corr_min_ofdm = 90,
	.auto_corr_min_ofdm_mrc = 170,
	.auto_corr_min_ofdm_x1 = 120,
	.auto_corr_min_ofdm_mrc_x1 = 240,

	.auto_corr_max_ofdm = 120,
	.auto_corr_max_ofdm_mrc = 210,
	.auto_corr_max_ofdm_x1 = 120,
	.auto_corr_max_ofdm_mrc_x1 = 240,

	.auto_corr_min_cck = 125,
	.auto_corr_max_cck = 200,
	.auto_corr_min_cck_mrc = 170,
	.auto_corr_max_cck_mrc = 400,
	.nrg_th_cck = 95,
	.nrg_th_ofdm = 95,

	.barker_corr_th_min = 190,
	.barker_corr_th_min_mrc = 390,
	.nrg_th_cca = 62,
};

static struct iwl_sensitivity_ranges iwl5150_sensitivity = {
	.min_nrg_cck = 95,
	.max_nrg_cck = 0, /* not used, set to 0 */
	.auto_corr_min_ofdm = 90,
	.auto_corr_min_ofdm_mrc = 170,
	.auto_corr_min_ofdm_x1 = 105,
	.auto_corr_min_ofdm_mrc_x1 = 220,

	.auto_corr_max_ofdm = 120,
	.auto_corr_max_ofdm_mrc = 210,
	/* max = min for performance bug in 5150 DSP */
	.auto_corr_max_ofdm_x1 = 105,
	.auto_corr_max_ofdm_mrc_x1 = 220,

	.auto_corr_min_cck = 125,
	.auto_corr_max_cck = 200,
	.auto_corr_min_cck_mrc = 170,
	.auto_corr_max_cck_mrc = 400,
	.nrg_th_cck = 95,
	.nrg_th_ofdm = 95,

	.barker_corr_th_min = 190,
	.barker_corr_th_min_mrc = 390,
	.nrg_th_cca = 62,
};

static void iwl5150_set_ct_threshold(struct iwl_priv *priv)
{
	const s32 volt2temp_coef = IWL_5150_VOLTAGE_TO_TEMPERATURE_COEFF;
	s32 threshold = (s32)CELSIUS_TO_KELVIN(CT_KILL_THRESHOLD_LEGACY) -
			iwl_temp_calib_to_offset(priv);

	priv->hw_params.ct_kill_threshold = threshold * volt2temp_coef;
}

static void iwl5000_set_ct_threshold(struct iwl_priv *priv)
{
	/* want Celsius */
	priv->hw_params.ct_kill_threshold = CT_KILL_THRESHOLD_LEGACY;
}

<<<<<<< HEAD
/*
 *  Calibration
 */
static int iwl5000_set_Xtal_calib(struct iwl_priv *priv)
{
	struct iwl_calib_xtal_freq_cmd cmd;
	__le16 *xtal_calib =
		(__le16 *)iwl_eeprom_query_addr(priv, EEPROM_5000_XTAL);

	cmd.hdr.op_code = IWL_PHY_CALIBRATE_CRYSTAL_FRQ_CMD;
	cmd.hdr.first_group = 0;
	cmd.hdr.groups_num = 1;
	cmd.hdr.data_valid = 1;
	cmd.cap_pin1 = le16_to_cpu(xtal_calib[0]);
	cmd.cap_pin2 = le16_to_cpu(xtal_calib[1]);
	return iwl_calib_set(&priv->calib_results[IWL_CALIB_XTAL],
			     (u8 *)&cmd, sizeof(cmd));
}

static int iwl5000_send_calib_cfg(struct iwl_priv *priv)
{
	struct iwl_calib_cfg_cmd calib_cfg_cmd;
	struct iwl_host_cmd cmd = {
		.id = CALIBRATION_CFG_CMD,
		.len = sizeof(struct iwl_calib_cfg_cmd),
		.data = &calib_cfg_cmd,
	};

	memset(&calib_cfg_cmd, 0, sizeof(calib_cfg_cmd));
	calib_cfg_cmd.ucd_calib_cfg.once.is_enable = IWL_CALIB_INIT_CFG_ALL;
	calib_cfg_cmd.ucd_calib_cfg.once.start = IWL_CALIB_INIT_CFG_ALL;
	calib_cfg_cmd.ucd_calib_cfg.once.send_res = IWL_CALIB_INIT_CFG_ALL;
	calib_cfg_cmd.ucd_calib_cfg.flags = IWL_CALIB_INIT_CFG_ALL;

	return iwl_send_cmd(priv, &cmd);
}

static void iwl5000_rx_calib_result(struct iwl_priv *priv,
			     struct iwl_rx_mem_buffer *rxb)
{
	struct iwl_rx_packet *pkt = rxb_addr(rxb);
	struct iwl_calib_hdr *hdr = (struct iwl_calib_hdr *)pkt->u.raw;
	int len = le32_to_cpu(pkt->len_n_flags) & FH_RSCSR_FRAME_SIZE_MSK;
	int index;

	/* reduce the size of the length field itself */
	len -= 4;

	/* Define the order in which the results will be sent to the runtime
	 * uCode. iwl_send_calib_results sends them in a row according to their
	 * index. We sort them here */
	switch (hdr->op_code) {
	case IWL_PHY_CALIBRATE_DC_CMD:
		index = IWL_CALIB_DC;
		break;
	case IWL_PHY_CALIBRATE_LO_CMD:
		index = IWL_CALIB_LO;
		break;
	case IWL_PHY_CALIBRATE_TX_IQ_CMD:
		index = IWL_CALIB_TX_IQ;
		break;
	case IWL_PHY_CALIBRATE_TX_IQ_PERD_CMD:
		index = IWL_CALIB_TX_IQ_PERD;
		break;
	case IWL_PHY_CALIBRATE_BASE_BAND_CMD:
		index = IWL_CALIB_BASE_BAND;
		break;
	default:
		IWL_ERR(priv, "Unknown calibration notification %d\n",
			  hdr->op_code);
		return;
	}
	iwl_calib_set(&priv->calib_results[index], pkt->u.raw, len);
}

static void iwl5000_rx_calib_complete(struct iwl_priv *priv,
			       struct iwl_rx_mem_buffer *rxb)
{
	IWL_DEBUG_INFO(priv, "Init. calibration is completed, restarting fw.\n");
	queue_work(priv->workqueue, &priv->restart);
}

/*
 * ucode
 */
static int iwl5000_load_section(struct iwl_priv *priv, const char *name,
				struct fw_desc *image, u32 dst_addr)
{
	dma_addr_t phy_addr = image->p_addr;
	u32 byte_cnt = image->len;
	int ret;

	priv->ucode_write_complete = 0;

	iwl_write_direct32(priv,
		FH_TCSR_CHNL_TX_CONFIG_REG(FH_SRVC_CHNL),
		FH_TCSR_TX_CONFIG_REG_VAL_DMA_CHNL_PAUSE);

	iwl_write_direct32(priv,
		FH_SRVC_CHNL_SRAM_ADDR_REG(FH_SRVC_CHNL), dst_addr);

	iwl_write_direct32(priv,
		FH_TFDIB_CTRL0_REG(FH_SRVC_CHNL),
		phy_addr & FH_MEM_TFDIB_DRAM_ADDR_LSB_MSK);

	iwl_write_direct32(priv,
		FH_TFDIB_CTRL1_REG(FH_SRVC_CHNL),
		(iwl_get_dma_hi_addr(phy_addr)
			<< FH_MEM_TFDIB_REG1_ADDR_BITSHIFT) | byte_cnt);

	iwl_write_direct32(priv,
		FH_TCSR_CHNL_TX_BUF_STS_REG(FH_SRVC_CHNL),
		1 << FH_TCSR_CHNL_TX_BUF_STS_REG_POS_TB_NUM |
		1 << FH_TCSR_CHNL_TX_BUF_STS_REG_POS_TB_IDX |
		FH_TCSR_CHNL_TX_BUF_STS_REG_VAL_TFDB_VALID);

	iwl_write_direct32(priv,
		FH_TCSR_CHNL_TX_CONFIG_REG(FH_SRVC_CHNL),
		FH_TCSR_TX_CONFIG_REG_VAL_DMA_CHNL_ENABLE	|
		FH_TCSR_TX_CONFIG_REG_VAL_DMA_CREDIT_DISABLE	|
		FH_TCSR_TX_CONFIG_REG_VAL_CIRQ_HOST_ENDTFD);

	IWL_DEBUG_INFO(priv, "%s uCode section being loaded...\n", name);
	ret = wait_event_interruptible_timeout(priv->wait_command_queue,
					priv->ucode_write_complete, 5 * HZ);
	if (ret == -ERESTARTSYS) {
		IWL_ERR(priv, "Could not load the %s uCode section due "
			"to interrupt\n", name);
		return ret;
	}
	if (!ret) {
		IWL_ERR(priv, "Could not load the %s uCode section\n",
			name);
		return -ETIMEDOUT;
	}

	return 0;
}

static int iwl5000_load_given_ucode(struct iwl_priv *priv,
		struct fw_desc *inst_image,
		struct fw_desc *data_image)
{
	int ret = 0;

	ret = iwl5000_load_section(priv, "INST", inst_image,
				   IWL50_RTC_INST_LOWER_BOUND);
	if (ret)
		return ret;

	return iwl5000_load_section(priv, "DATA", data_image,
				    IWL50_RTC_DATA_LOWER_BOUND);
}

int iwl5000_load_ucode(struct iwl_priv *priv)
{
	int ret = 0;

	/* check whether init ucode should be loaded, or rather runtime ucode */
	if (priv->ucode_init.len && (priv->ucode_type == UCODE_NONE)) {
		IWL_DEBUG_INFO(priv, "Init ucode found. Loading init ucode...\n");
		ret = iwl5000_load_given_ucode(priv,
			&priv->ucode_init, &priv->ucode_init_data);
		if (!ret) {
			IWL_DEBUG_INFO(priv, "Init ucode load complete.\n");
			priv->ucode_type = UCODE_INIT;
		}
	} else {
		IWL_DEBUG_INFO(priv, "Init ucode not found, or already loaded. "
			"Loading runtime ucode...\n");
		ret = iwl5000_load_given_ucode(priv,
			&priv->ucode_code, &priv->ucode_data);
		if (!ret) {
			IWL_DEBUG_INFO(priv, "Runtime ucode load complete.\n");
			priv->ucode_type = UCODE_RT;
		}
	}

	return ret;
}

void iwl5000_init_alive_start(struct iwl_priv *priv)
{
	int ret = 0;

	/* Check alive response for "valid" sign from uCode */
	if (priv->card_alive_init.is_valid != UCODE_VALID_OK) {
		/* We had an error bringing up the hardware, so take it
		 * all the way back down so we can try again */
		IWL_DEBUG_INFO(priv, "Initialize Alive failed.\n");
		goto restart;
	}

	/* initialize uCode was loaded... verify inst image.
	 * This is a paranoid check, because we would not have gotten the
	 * "initialize" alive if code weren't properly loaded.  */
	if (iwl_verify_ucode(priv)) {
		/* Runtime instruction load was bad;
		 * take it all the way back down so we can try again */
		IWL_DEBUG_INFO(priv, "Bad \"initialize\" uCode load.\n");
		goto restart;
	}

	ret = priv->cfg->ops->lib->alive_notify(priv);
	if (ret) {
		IWL_WARN(priv,
			"Could not complete ALIVE transition: %d\n", ret);
		goto restart;
	}

	iwl5000_send_calib_cfg(priv);
	return;

restart:
	/* real restart (first load init_ucode) */
	queue_work(priv->workqueue, &priv->restart);
}

static void iwl5000_set_wr_ptrs(struct iwl_priv *priv,
				int txq_id, u32 index)
{
	iwl_write_direct32(priv, HBUS_TARG_WRPTR,
			(index & 0xff) | (txq_id << 8));
	iwl_write_prph(priv, IWL50_SCD_QUEUE_RDPTR(txq_id), index);
}

static void iwl5000_tx_queue_set_status(struct iwl_priv *priv,
					struct iwl_tx_queue *txq,
					int tx_fifo_id, int scd_retry)
{
	int txq_id = txq->q.id;
	int active = test_bit(txq_id, &priv->txq_ctx_active_msk) ? 1 : 0;

	iwl_write_prph(priv, IWL50_SCD_QUEUE_STATUS_BITS(txq_id),
			(active << IWL50_SCD_QUEUE_STTS_REG_POS_ACTIVE) |
			(tx_fifo_id << IWL50_SCD_QUEUE_STTS_REG_POS_TXF) |
			(1 << IWL50_SCD_QUEUE_STTS_REG_POS_WSL) |
			IWL50_SCD_QUEUE_STTS_REG_MSK);

	txq->sched_retry = scd_retry;

	IWL_DEBUG_INFO(priv, "%s %s Queue %d on FIFO %d\n",
		       active ? "Activate" : "Deactivate",
		       scd_retry ? "BA" : "AC/CMD", txq_id, tx_fifo_id);
}

int iwl5000_alive_notify(struct iwl_priv *priv)
{
	u32 a;
	unsigned long flags;
	int i, chan;
	u32 reg_val;

	spin_lock_irqsave(&priv->lock, flags);

	priv->scd_base_addr = iwl_read_prph(priv, IWL50_SCD_SRAM_BASE_ADDR);
	a = priv->scd_base_addr + IWL50_SCD_CONTEXT_DATA_OFFSET;
	for (; a < priv->scd_base_addr + IWL50_SCD_TX_STTS_BITMAP_OFFSET;
		a += 4)
		iwl_write_targ_mem(priv, a, 0);
	for (; a < priv->scd_base_addr + IWL50_SCD_TRANSLATE_TBL_OFFSET;
		a += 4)
		iwl_write_targ_mem(priv, a, 0);
	for (; a < priv->scd_base_addr +
	       IWL50_SCD_TRANSLATE_TBL_OFFSET_QUEUE(priv->hw_params.max_txq_num); a += 4)
		iwl_write_targ_mem(priv, a, 0);

	iwl_write_prph(priv, IWL50_SCD_DRAM_BASE_ADDR,
		       priv->scd_bc_tbls.dma >> 10);

	/* Enable DMA channel */
	for (chan = 0; chan < FH50_TCSR_CHNL_NUM ; chan++)
		iwl_write_direct32(priv, FH_TCSR_CHNL_TX_CONFIG_REG(chan),
				FH_TCSR_TX_CONFIG_REG_VAL_DMA_CHNL_ENABLE |
				FH_TCSR_TX_CONFIG_REG_VAL_DMA_CREDIT_ENABLE);

	/* Update FH chicken bits */
	reg_val = iwl_read_direct32(priv, FH_TX_CHICKEN_BITS_REG);
	iwl_write_direct32(priv, FH_TX_CHICKEN_BITS_REG,
			   reg_val | FH_TX_CHICKEN_BITS_SCD_AUTO_RETRY_EN);

	iwl_write_prph(priv, IWL50_SCD_QUEUECHAIN_SEL,
		IWL50_SCD_QUEUECHAIN_SEL_ALL(priv->hw_params.max_txq_num));
	iwl_write_prph(priv, IWL50_SCD_AGGR_SEL, 0);

	/* initiate the queues */
	for (i = 0; i < priv->hw_params.max_txq_num; i++) {
		iwl_write_prph(priv, IWL50_SCD_QUEUE_RDPTR(i), 0);
		iwl_write_direct32(priv, HBUS_TARG_WRPTR, 0 | (i << 8));
		iwl_write_targ_mem(priv, priv->scd_base_addr +
				IWL50_SCD_CONTEXT_QUEUE_OFFSET(i), 0);
		iwl_write_targ_mem(priv, priv->scd_base_addr +
				IWL50_SCD_CONTEXT_QUEUE_OFFSET(i) +
				sizeof(u32),
				((SCD_WIN_SIZE <<
				IWL50_SCD_QUEUE_CTX_REG2_WIN_SIZE_POS) &
				IWL50_SCD_QUEUE_CTX_REG2_WIN_SIZE_MSK) |
				((SCD_FRAME_LIMIT <<
				IWL50_SCD_QUEUE_CTX_REG2_FRAME_LIMIT_POS) &
				IWL50_SCD_QUEUE_CTX_REG2_FRAME_LIMIT_MSK));
	}

	iwl_write_prph(priv, IWL50_SCD_INTERRUPT_MASK,
			IWL_MASK(0, priv->hw_params.max_txq_num));

	/* Activate all Tx DMA/FIFO channels */
	priv->cfg->ops->lib->txq_set_sched(priv, IWL_MASK(0, 7));

	iwl5000_set_wr_ptrs(priv, IWL_CMD_QUEUE_NUM, 0);

	/* make sure all queue are not stopped */
	memset(&priv->queue_stopped[0], 0, sizeof(priv->queue_stopped));
	for (i = 0; i < 4; i++)
		atomic_set(&priv->queue_stop_count[i], 0);

	/* reset to 0 to enable all the queue first */
	priv->txq_ctx_active_msk = 0;
	/* map qos queues to fifos one-to-one */
	BUILD_BUG_ON(ARRAY_SIZE(iwl5000_default_queue_to_tx_fifo) != 10);

	for (i = 0; i < ARRAY_SIZE(iwl5000_default_queue_to_tx_fifo); i++) {
		int ac = iwl5000_default_queue_to_tx_fifo[i];

		iwl_txq_ctx_activate(priv, i);

		if (ac == IWL_TX_FIFO_UNUSED)
			continue;

		iwl5000_tx_queue_set_status(priv, &priv->txq[i], ac, 0);
	}

	spin_unlock_irqrestore(&priv->lock, flags);

	iwl_send_wimax_coex(priv);

	iwl5000_set_Xtal_calib(priv);
	iwl_send_calib_results(priv);

	return 0;
}

int iwl5000_hw_set_hw_params(struct iwl_priv *priv)
=======
static int iwl5000_hw_set_hw_params(struct iwl_priv *priv)
>>>>>>> a5e944f1
{
	if (priv->cfg->mod_params->num_of_queues >= IWL_MIN_NUM_QUEUES &&
	    priv->cfg->mod_params->num_of_queues <= IWLAGN_NUM_QUEUES)
		priv->cfg->num_of_queues =
			priv->cfg->mod_params->num_of_queues;

	priv->hw_params.max_txq_num = priv->cfg->num_of_queues;
	priv->hw_params.dma_chnl_num = FH50_TCSR_CHNL_NUM;
	priv->hw_params.scd_bc_tbls_size =
			priv->cfg->num_of_queues *
			sizeof(struct iwlagn_scd_bc_tbl);
	priv->hw_params.tfd_size = sizeof(struct iwl_tfd);
	priv->hw_params.max_stations = IWL5000_STATION_COUNT;
	priv->hw_params.bcast_sta_id = IWL5000_BROADCAST_ID;

	priv->hw_params.max_data_size = IWLAGN_RTC_DATA_SIZE;
	priv->hw_params.max_inst_size = IWLAGN_RTC_INST_SIZE;

	priv->hw_params.max_bsm_size = 0;
	priv->hw_params.ht40_channel =  BIT(IEEE80211_BAND_2GHZ) |
					BIT(IEEE80211_BAND_5GHZ);
	priv->hw_params.rx_wrt_ptr_reg = FH_RSCSR_CHNL0_WPTR;

	priv->hw_params.tx_chains_num = num_of_ant(priv->cfg->valid_tx_ant);
	priv->hw_params.rx_chains_num = num_of_ant(priv->cfg->valid_rx_ant);
	priv->hw_params.valid_tx_ant = priv->cfg->valid_tx_ant;
	priv->hw_params.valid_rx_ant = priv->cfg->valid_rx_ant;

	if (priv->cfg->ops->lib->temp_ops.set_ct_kill)
		priv->cfg->ops->lib->temp_ops.set_ct_kill(priv);

	/* Set initial sensitivity parameters */
	/* Set initial calibration set */
	switch (priv->hw_rev & CSR_HW_REV_TYPE_MSK) {
	case CSR_HW_REV_TYPE_5150:
		priv->hw_params.sens = &iwl5150_sensitivity;
		priv->hw_params.calib_init_cfg =
			BIT(IWL_CALIB_DC)		|
			BIT(IWL_CALIB_LO)		|
			BIT(IWL_CALIB_TX_IQ) 		|
			BIT(IWL_CALIB_BASE_BAND);

		break;
	default:
		priv->hw_params.sens = &iwl5000_sensitivity;
		priv->hw_params.calib_init_cfg =
			BIT(IWL_CALIB_XTAL)		|
			BIT(IWL_CALIB_LO)		|
			BIT(IWL_CALIB_TX_IQ) 		|
			BIT(IWL_CALIB_TX_IQ_PERD)	|
			BIT(IWL_CALIB_BASE_BAND);
		break;
	}

	return 0;
}

static void iwl5150_temperature(struct iwl_priv *priv)
{
	u32 vt = 0;
	s32 offset =  iwl_temp_calib_to_offset(priv);

	vt = le32_to_cpu(priv->statistics.general.temperature);
	vt = vt / IWL_5150_VOLTAGE_TO_TEMPERATURE_COEFF + offset;
	/* now vt hold the temperature in Kelvin */
	priv->temperature = KELVIN_TO_CELSIUS(vt);
	iwl_tt_handler(priv);
}

static int iwl5000_hw_channel_switch(struct iwl_priv *priv, u16 channel)
{
	struct iwl5000_channel_switch_cmd cmd;
	const struct iwl_channel_info *ch_info;
	struct iwl_host_cmd hcmd = {
		.id = REPLY_CHANNEL_SWITCH,
		.len = sizeof(cmd),
		.flags = CMD_SIZE_HUGE,
		.data = &cmd,
	};

	IWL_DEBUG_11H(priv, "channel switch from %d to %d\n",
		priv->active_rxon.channel, channel);
	cmd.band = priv->band == IEEE80211_BAND_2GHZ;
	cmd.channel = cpu_to_le16(channel);
	cmd.rxon_flags = priv->staging_rxon.flags;
	cmd.rxon_filter_flags = priv->staging_rxon.filter_flags;
	cmd.switch_time = cpu_to_le32(priv->ucode_beacon_time);
	ch_info = iwl_get_channel_info(priv, priv->band, channel);
	if (ch_info)
		cmd.expect_beacon = is_channel_radar(ch_info);
	else {
		IWL_ERR(priv, "invalid channel switch from %u to %u\n",
			priv->active_rxon.channel, channel);
		return -EFAULT;
	}
	priv->switch_rxon.channel = cpu_to_le16(channel);
	priv->switch_rxon.switch_in_progress = true;

	return iwl_send_cmd_sync(priv, &hcmd);
}

static struct iwl_lib_ops iwl5000_lib = {
	.set_hw_params = iwl5000_hw_set_hw_params,
	.txq_update_byte_cnt_tbl = iwlagn_txq_update_byte_cnt_tbl,
	.txq_inval_byte_cnt_tbl = iwlagn_txq_inval_byte_cnt_tbl,
	.txq_set_sched = iwlagn_txq_set_sched,
	.txq_agg_enable = iwlagn_txq_agg_enable,
	.txq_agg_disable = iwlagn_txq_agg_disable,
	.txq_attach_buf_to_tfd = iwl_hw_txq_attach_buf_to_tfd,
	.txq_free_tfd = iwl_hw_txq_free_tfd,
	.txq_init = iwl_hw_tx_queue_init,
	.rx_handler_setup = iwlagn_rx_handler_setup,
	.setup_deferred_work = iwlagn_setup_deferred_work,
	.is_valid_rtc_data_addr = iwlagn_hw_valid_rtc_data_addr,
	.dump_nic_event_log = iwl_dump_nic_event_log,
	.dump_nic_error_log = iwl_dump_nic_error_log,
	.dump_csr = iwl_dump_csr,
	.dump_fh = iwl_dump_fh,
	.load_ucode = iwlagn_load_ucode,
	.init_alive_start = iwlagn_init_alive_start,
	.alive_notify = iwlagn_alive_notify,
	.send_tx_power = iwlagn_send_tx_power,
	.update_chain_flags = iwl_update_chain_flags,
	.set_channel_switch = iwl5000_hw_channel_switch,
	.apm_ops = {
		.init = iwl_apm_init,
		.stop = iwl_apm_stop,
		.config = iwl5000_nic_config,
		.set_pwr_src = iwl_set_pwr_src,
	},
	.eeprom_ops = {
		.regulatory_bands = {
			EEPROM_REG_BAND_1_CHANNELS,
			EEPROM_REG_BAND_2_CHANNELS,
			EEPROM_REG_BAND_3_CHANNELS,
			EEPROM_REG_BAND_4_CHANNELS,
			EEPROM_REG_BAND_5_CHANNELS,
			EEPROM_REG_BAND_24_HT40_CHANNELS,
			EEPROM_REG_BAND_52_HT40_CHANNELS
		},
		.verify_signature  = iwlcore_eeprom_verify_signature,
		.acquire_semaphore = iwlcore_eeprom_acquire_semaphore,
		.release_semaphore = iwlcore_eeprom_release_semaphore,
		.calib_version	= iwlagn_eeprom_calib_version,
		.query_addr = iwlagn_eeprom_query_addr,
	},
	.post_associate = iwl_post_associate,
	.isr = iwl_isr_ict,
	.config_ap = iwl_config_ap,
	.temp_ops = {
		.temperature = iwlagn_temperature,
		.set_ct_kill = iwl5000_set_ct_threshold,
	 },
	.add_bcast_station = iwl_add_bcast_station,
	.recover_from_tx_stall = iwl_bg_monitor_recover,
	.check_plcp_health = iwl_good_plcp_health,
	.check_ack_health = iwl_good_ack_health,
};

static struct iwl_lib_ops iwl5150_lib = {
	.set_hw_params = iwl5000_hw_set_hw_params,
	.txq_update_byte_cnt_tbl = iwlagn_txq_update_byte_cnt_tbl,
	.txq_inval_byte_cnt_tbl = iwlagn_txq_inval_byte_cnt_tbl,
	.txq_set_sched = iwlagn_txq_set_sched,
	.txq_agg_enable = iwlagn_txq_agg_enable,
	.txq_agg_disable = iwlagn_txq_agg_disable,
	.txq_attach_buf_to_tfd = iwl_hw_txq_attach_buf_to_tfd,
	.txq_free_tfd = iwl_hw_txq_free_tfd,
	.txq_init = iwl_hw_tx_queue_init,
	.rx_handler_setup = iwlagn_rx_handler_setup,
	.setup_deferred_work = iwlagn_setup_deferred_work,
	.is_valid_rtc_data_addr = iwlagn_hw_valid_rtc_data_addr,
	.dump_nic_event_log = iwl_dump_nic_event_log,
	.dump_nic_error_log = iwl_dump_nic_error_log,
	.dump_csr = iwl_dump_csr,
	.load_ucode = iwlagn_load_ucode,
	.init_alive_start = iwlagn_init_alive_start,
	.alive_notify = iwlagn_alive_notify,
	.send_tx_power = iwlagn_send_tx_power,
	.update_chain_flags = iwl_update_chain_flags,
	.set_channel_switch = iwl5000_hw_channel_switch,
	.apm_ops = {
		.init = iwl_apm_init,
		.stop = iwl_apm_stop,
		.config = iwl5000_nic_config,
		.set_pwr_src = iwl_set_pwr_src,
	},
	.eeprom_ops = {
		.regulatory_bands = {
			EEPROM_REG_BAND_1_CHANNELS,
			EEPROM_REG_BAND_2_CHANNELS,
			EEPROM_REG_BAND_3_CHANNELS,
			EEPROM_REG_BAND_4_CHANNELS,
			EEPROM_REG_BAND_5_CHANNELS,
			EEPROM_REG_BAND_24_HT40_CHANNELS,
			EEPROM_REG_BAND_52_HT40_CHANNELS
		},
		.verify_signature  = iwlcore_eeprom_verify_signature,
		.acquire_semaphore = iwlcore_eeprom_acquire_semaphore,
		.release_semaphore = iwlcore_eeprom_release_semaphore,
		.calib_version	= iwlagn_eeprom_calib_version,
		.query_addr = iwlagn_eeprom_query_addr,
	},
	.post_associate = iwl_post_associate,
	.isr = iwl_isr_ict,
	.config_ap = iwl_config_ap,
	.temp_ops = {
		.temperature = iwl5150_temperature,
		.set_ct_kill = iwl5150_set_ct_threshold,
	 },
	.add_bcast_station = iwl_add_bcast_station,
	.recover_from_tx_stall = iwl_bg_monitor_recover,
	.check_plcp_health = iwl_good_plcp_health,
	.check_ack_health = iwl_good_ack_health,
};

static const struct iwl_ops iwl5000_ops = {
	.ucode = &iwlagn_ucode,
	.lib = &iwl5000_lib,
	.hcmd = &iwlagn_hcmd,
	.utils = &iwlagn_hcmd_utils,
	.led = &iwlagn_led_ops,
};

static const struct iwl_ops iwl5150_ops = {
	.ucode = &iwlagn_ucode,
	.lib = &iwl5150_lib,
	.hcmd = &iwlagn_hcmd,
	.utils = &iwlagn_hcmd_utils,
	.led = &iwlagn_led_ops,
};

struct iwl_cfg iwl5300_agn_cfg = {
	.name = "Intel(R) Ultimate N WiFi Link 5300 AGN",
	.fw_name_pre = IWL5000_FW_PRE,
	.ucode_api_max = IWL5000_UCODE_API_MAX,
	.ucode_api_min = IWL5000_UCODE_API_MIN,
	.sku = IWL_SKU_A|IWL_SKU_G|IWL_SKU_N,
	.ops = &iwl5000_ops,
	.eeprom_size = IWLAGN_EEPROM_IMG_SIZE,
	.eeprom_ver = EEPROM_5000_EEPROM_VERSION,
	.eeprom_calib_ver = EEPROM_5000_TX_POWER_VERSION,
	.num_of_queues = IWLAGN_NUM_QUEUES,
	.num_of_ampdu_queues = IWLAGN_NUM_AMPDU_QUEUES,
	.mod_params = &iwlagn_mod_params,
	.valid_tx_ant = ANT_ABC,
	.valid_rx_ant = ANT_ABC,
	.pll_cfg_val = CSR50_ANA_PLL_CFG_VAL,
	.set_l0s = true,
	.use_bsm = false,
	.ht_greenfield_support = true,
	.led_compensation = 51,
	.use_rts_for_ht = true, /* use rts/cts protection */
	.chain_noise_num_beacons = IWL_CAL_NUM_BEACONS,
	.plcp_delta_threshold = IWL_MAX_PLCP_ERR_LONG_THRESHOLD_DEF,
	.chain_noise_scale = 1000,
	.monitor_recover_period = IWL_MONITORING_PERIOD,
<<<<<<< HEAD
=======
	.max_event_log_size = 512,
>>>>>>> a5e944f1
};

struct iwl_cfg iwl5100_bgn_cfg = {
	.name = "Intel(R) WiFi Link 5100 BGN",
	.fw_name_pre = IWL5000_FW_PRE,
	.ucode_api_max = IWL5000_UCODE_API_MAX,
	.ucode_api_min = IWL5000_UCODE_API_MIN,
	.sku = IWL_SKU_G|IWL_SKU_N,
	.ops = &iwl5000_ops,
	.eeprom_size = IWLAGN_EEPROM_IMG_SIZE,
	.eeprom_ver = EEPROM_5000_EEPROM_VERSION,
	.eeprom_calib_ver = EEPROM_5000_TX_POWER_VERSION,
	.num_of_queues = IWLAGN_NUM_QUEUES,
	.num_of_ampdu_queues = IWLAGN_NUM_AMPDU_QUEUES,
	.mod_params = &iwlagn_mod_params,
	.valid_tx_ant = ANT_B,
	.valid_rx_ant = ANT_AB,
	.pll_cfg_val = CSR50_ANA_PLL_CFG_VAL,
	.set_l0s = true,
	.use_bsm = false,
	.ht_greenfield_support = true,
	.led_compensation = 51,
	.use_rts_for_ht = true, /* use rts/cts protection */
	.chain_noise_num_beacons = IWL_CAL_NUM_BEACONS,
	.plcp_delta_threshold = IWL_MAX_PLCP_ERR_LONG_THRESHOLD_DEF,
	.chain_noise_scale = 1000,
	.monitor_recover_period = IWL_MONITORING_PERIOD,
<<<<<<< HEAD
=======
	.max_event_log_size = 512,
>>>>>>> a5e944f1
};

struct iwl_cfg iwl5100_abg_cfg = {
	.name = "Intel(R) WiFi Link 5100 ABG",
	.fw_name_pre = IWL5000_FW_PRE,
	.ucode_api_max = IWL5000_UCODE_API_MAX,
	.ucode_api_min = IWL5000_UCODE_API_MIN,
	.sku = IWL_SKU_A|IWL_SKU_G,
	.ops = &iwl5000_ops,
	.eeprom_size = IWLAGN_EEPROM_IMG_SIZE,
	.eeprom_ver = EEPROM_5000_EEPROM_VERSION,
	.eeprom_calib_ver = EEPROM_5000_TX_POWER_VERSION,
	.num_of_queues = IWLAGN_NUM_QUEUES,
	.num_of_ampdu_queues = IWLAGN_NUM_AMPDU_QUEUES,
	.mod_params = &iwlagn_mod_params,
	.valid_tx_ant = ANT_B,
	.valid_rx_ant = ANT_AB,
	.pll_cfg_val = CSR50_ANA_PLL_CFG_VAL,
	.set_l0s = true,
	.use_bsm = false,
	.led_compensation = 51,
	.chain_noise_num_beacons = IWL_CAL_NUM_BEACONS,
	.plcp_delta_threshold = IWL_MAX_PLCP_ERR_LONG_THRESHOLD_DEF,
	.chain_noise_scale = 1000,
	.monitor_recover_period = IWL_MONITORING_PERIOD,
<<<<<<< HEAD
=======
	.max_event_log_size = 512,
>>>>>>> a5e944f1
};

struct iwl_cfg iwl5100_agn_cfg = {
	.name = "Intel(R) WiFi Link 5100 AGN",
	.fw_name_pre = IWL5000_FW_PRE,
	.ucode_api_max = IWL5000_UCODE_API_MAX,
	.ucode_api_min = IWL5000_UCODE_API_MIN,
	.sku = IWL_SKU_A|IWL_SKU_G|IWL_SKU_N,
	.ops = &iwl5000_ops,
	.eeprom_size = IWLAGN_EEPROM_IMG_SIZE,
	.eeprom_ver = EEPROM_5000_EEPROM_VERSION,
	.eeprom_calib_ver = EEPROM_5000_TX_POWER_VERSION,
	.num_of_queues = IWLAGN_NUM_QUEUES,
	.num_of_ampdu_queues = IWLAGN_NUM_AMPDU_QUEUES,
	.mod_params = &iwlagn_mod_params,
	.valid_tx_ant = ANT_B,
	.valid_rx_ant = ANT_AB,
	.pll_cfg_val = CSR50_ANA_PLL_CFG_VAL,
	.set_l0s = true,
	.use_bsm = false,
	.ht_greenfield_support = true,
	.led_compensation = 51,
	.use_rts_for_ht = true, /* use rts/cts protection */
	.chain_noise_num_beacons = IWL_CAL_NUM_BEACONS,
	.plcp_delta_threshold = IWL_MAX_PLCP_ERR_LONG_THRESHOLD_DEF,
	.chain_noise_scale = 1000,
	.monitor_recover_period = IWL_MONITORING_PERIOD,
<<<<<<< HEAD
=======
	.max_event_log_size = 512,
>>>>>>> a5e944f1
};

struct iwl_cfg iwl5350_agn_cfg = {
	.name = "Intel(R) WiMAX/WiFi Link 5350 AGN",
	.fw_name_pre = IWL5000_FW_PRE,
	.ucode_api_max = IWL5000_UCODE_API_MAX,
	.ucode_api_min = IWL5000_UCODE_API_MIN,
	.sku = IWL_SKU_A|IWL_SKU_G|IWL_SKU_N,
	.ops = &iwl5000_ops,
	.eeprom_size = IWLAGN_EEPROM_IMG_SIZE,
	.eeprom_ver = EEPROM_5050_EEPROM_VERSION,
	.eeprom_calib_ver = EEPROM_5050_TX_POWER_VERSION,
	.num_of_queues = IWLAGN_NUM_QUEUES,
	.num_of_ampdu_queues = IWLAGN_NUM_AMPDU_QUEUES,
	.mod_params = &iwlagn_mod_params,
	.valid_tx_ant = ANT_ABC,
	.valid_rx_ant = ANT_ABC,
	.pll_cfg_val = CSR50_ANA_PLL_CFG_VAL,
	.set_l0s = true,
	.use_bsm = false,
	.ht_greenfield_support = true,
	.led_compensation = 51,
	.use_rts_for_ht = true, /* use rts/cts protection */
	.chain_noise_num_beacons = IWL_CAL_NUM_BEACONS,
	.plcp_delta_threshold = IWL_MAX_PLCP_ERR_LONG_THRESHOLD_DEF,
	.chain_noise_scale = 1000,
	.monitor_recover_period = IWL_MONITORING_PERIOD,
<<<<<<< HEAD
=======
	.max_event_log_size = 512,
>>>>>>> a5e944f1
};

struct iwl_cfg iwl5150_agn_cfg = {
	.name = "Intel(R) WiMAX/WiFi Link 5150 AGN",
	.fw_name_pre = IWL5150_FW_PRE,
	.ucode_api_max = IWL5150_UCODE_API_MAX,
	.ucode_api_min = IWL5150_UCODE_API_MIN,
	.sku = IWL_SKU_A|IWL_SKU_G|IWL_SKU_N,
	.ops = &iwl5150_ops,
	.eeprom_size = IWLAGN_EEPROM_IMG_SIZE,
	.eeprom_ver = EEPROM_5050_EEPROM_VERSION,
	.eeprom_calib_ver = EEPROM_5050_TX_POWER_VERSION,
	.num_of_queues = IWLAGN_NUM_QUEUES,
	.num_of_ampdu_queues = IWLAGN_NUM_AMPDU_QUEUES,
	.mod_params = &iwlagn_mod_params,
	.valid_tx_ant = ANT_A,
	.valid_rx_ant = ANT_AB,
	.pll_cfg_val = CSR50_ANA_PLL_CFG_VAL,
	.set_l0s = true,
	.use_bsm = false,
	.ht_greenfield_support = true,
	.led_compensation = 51,
	.use_rts_for_ht = true, /* use rts/cts protection */
	.chain_noise_num_beacons = IWL_CAL_NUM_BEACONS,
	.plcp_delta_threshold = IWL_MAX_PLCP_ERR_LONG_THRESHOLD_DEF,
	.chain_noise_scale = 1000,
	.monitor_recover_period = IWL_MONITORING_PERIOD,
<<<<<<< HEAD
=======
	.max_event_log_size = 512,
>>>>>>> a5e944f1
};

struct iwl_cfg iwl5150_abg_cfg = {
	.name = "Intel(R) WiMAX/WiFi Link 5150 ABG",
	.fw_name_pre = IWL5150_FW_PRE,
	.ucode_api_max = IWL5150_UCODE_API_MAX,
	.ucode_api_min = IWL5150_UCODE_API_MIN,
	.sku = IWL_SKU_A|IWL_SKU_G,
	.ops = &iwl5150_ops,
	.eeprom_size = IWLAGN_EEPROM_IMG_SIZE,
	.eeprom_ver = EEPROM_5050_EEPROM_VERSION,
	.eeprom_calib_ver = EEPROM_5050_TX_POWER_VERSION,
	.num_of_queues = IWLAGN_NUM_QUEUES,
	.num_of_ampdu_queues = IWLAGN_NUM_AMPDU_QUEUES,
	.mod_params = &iwlagn_mod_params,
	.valid_tx_ant = ANT_A,
	.valid_rx_ant = ANT_AB,
	.pll_cfg_val = CSR50_ANA_PLL_CFG_VAL,
	.set_l0s = true,
	.use_bsm = false,
	.led_compensation = 51,
	.chain_noise_num_beacons = IWL_CAL_NUM_BEACONS,
	.plcp_delta_threshold = IWL_MAX_PLCP_ERR_LONG_THRESHOLD_DEF,
	.chain_noise_scale = 1000,
	.monitor_recover_period = IWL_MONITORING_PERIOD,
<<<<<<< HEAD
=======
	.max_event_log_size = 512,
>>>>>>> a5e944f1
};

MODULE_FIRMWARE(IWL5000_MODULE_FIRMWARE(IWL5000_UCODE_API_MAX));
MODULE_FIRMWARE(IWL5150_MODULE_FIRMWARE(IWL5150_UCODE_API_MAX));<|MERGE_RESOLUTION|>--- conflicted
+++ resolved
@@ -65,22 +65,6 @@
 #define _IWL5150_MODULE_FIRMWARE(api) IWL5150_FW_PRE #api ".ucode"
 #define IWL5150_MODULE_FIRMWARE(api) _IWL5150_MODULE_FIRMWARE(api)
 
-<<<<<<< HEAD
-static const s8 iwl5000_default_queue_to_tx_fifo[] = {
-	IWL_TX_FIFO_VO,
-	IWL_TX_FIFO_VI,
-	IWL_TX_FIFO_BE,
-	IWL_TX_FIFO_BK,
-	IWL50_CMD_FIFO_NUM,
-	IWL_TX_FIFO_UNUSED,
-	IWL_TX_FIFO_UNUSED,
-	IWL_TX_FIFO_UNUSED,
-	IWL_TX_FIFO_UNUSED,
-	IWL_TX_FIFO_UNUSED,
-};
-
-=======
->>>>>>> a5e944f1
 /* NIC configuration for 5000 series */
 static void iwl5000_nic_config(struct iwl_priv *priv)
 {
@@ -181,352 +165,7 @@
 	priv->hw_params.ct_kill_threshold = CT_KILL_THRESHOLD_LEGACY;
 }
 
-<<<<<<< HEAD
-/*
- *  Calibration
- */
-static int iwl5000_set_Xtal_calib(struct iwl_priv *priv)
-{
-	struct iwl_calib_xtal_freq_cmd cmd;
-	__le16 *xtal_calib =
-		(__le16 *)iwl_eeprom_query_addr(priv, EEPROM_5000_XTAL);
-
-	cmd.hdr.op_code = IWL_PHY_CALIBRATE_CRYSTAL_FRQ_CMD;
-	cmd.hdr.first_group = 0;
-	cmd.hdr.groups_num = 1;
-	cmd.hdr.data_valid = 1;
-	cmd.cap_pin1 = le16_to_cpu(xtal_calib[0]);
-	cmd.cap_pin2 = le16_to_cpu(xtal_calib[1]);
-	return iwl_calib_set(&priv->calib_results[IWL_CALIB_XTAL],
-			     (u8 *)&cmd, sizeof(cmd));
-}
-
-static int iwl5000_send_calib_cfg(struct iwl_priv *priv)
-{
-	struct iwl_calib_cfg_cmd calib_cfg_cmd;
-	struct iwl_host_cmd cmd = {
-		.id = CALIBRATION_CFG_CMD,
-		.len = sizeof(struct iwl_calib_cfg_cmd),
-		.data = &calib_cfg_cmd,
-	};
-
-	memset(&calib_cfg_cmd, 0, sizeof(calib_cfg_cmd));
-	calib_cfg_cmd.ucd_calib_cfg.once.is_enable = IWL_CALIB_INIT_CFG_ALL;
-	calib_cfg_cmd.ucd_calib_cfg.once.start = IWL_CALIB_INIT_CFG_ALL;
-	calib_cfg_cmd.ucd_calib_cfg.once.send_res = IWL_CALIB_INIT_CFG_ALL;
-	calib_cfg_cmd.ucd_calib_cfg.flags = IWL_CALIB_INIT_CFG_ALL;
-
-	return iwl_send_cmd(priv, &cmd);
-}
-
-static void iwl5000_rx_calib_result(struct iwl_priv *priv,
-			     struct iwl_rx_mem_buffer *rxb)
-{
-	struct iwl_rx_packet *pkt = rxb_addr(rxb);
-	struct iwl_calib_hdr *hdr = (struct iwl_calib_hdr *)pkt->u.raw;
-	int len = le32_to_cpu(pkt->len_n_flags) & FH_RSCSR_FRAME_SIZE_MSK;
-	int index;
-
-	/* reduce the size of the length field itself */
-	len -= 4;
-
-	/* Define the order in which the results will be sent to the runtime
-	 * uCode. iwl_send_calib_results sends them in a row according to their
-	 * index. We sort them here */
-	switch (hdr->op_code) {
-	case IWL_PHY_CALIBRATE_DC_CMD:
-		index = IWL_CALIB_DC;
-		break;
-	case IWL_PHY_CALIBRATE_LO_CMD:
-		index = IWL_CALIB_LO;
-		break;
-	case IWL_PHY_CALIBRATE_TX_IQ_CMD:
-		index = IWL_CALIB_TX_IQ;
-		break;
-	case IWL_PHY_CALIBRATE_TX_IQ_PERD_CMD:
-		index = IWL_CALIB_TX_IQ_PERD;
-		break;
-	case IWL_PHY_CALIBRATE_BASE_BAND_CMD:
-		index = IWL_CALIB_BASE_BAND;
-		break;
-	default:
-		IWL_ERR(priv, "Unknown calibration notification %d\n",
-			  hdr->op_code);
-		return;
-	}
-	iwl_calib_set(&priv->calib_results[index], pkt->u.raw, len);
-}
-
-static void iwl5000_rx_calib_complete(struct iwl_priv *priv,
-			       struct iwl_rx_mem_buffer *rxb)
-{
-	IWL_DEBUG_INFO(priv, "Init. calibration is completed, restarting fw.\n");
-	queue_work(priv->workqueue, &priv->restart);
-}
-
-/*
- * ucode
- */
-static int iwl5000_load_section(struct iwl_priv *priv, const char *name,
-				struct fw_desc *image, u32 dst_addr)
-{
-	dma_addr_t phy_addr = image->p_addr;
-	u32 byte_cnt = image->len;
-	int ret;
-
-	priv->ucode_write_complete = 0;
-
-	iwl_write_direct32(priv,
-		FH_TCSR_CHNL_TX_CONFIG_REG(FH_SRVC_CHNL),
-		FH_TCSR_TX_CONFIG_REG_VAL_DMA_CHNL_PAUSE);
-
-	iwl_write_direct32(priv,
-		FH_SRVC_CHNL_SRAM_ADDR_REG(FH_SRVC_CHNL), dst_addr);
-
-	iwl_write_direct32(priv,
-		FH_TFDIB_CTRL0_REG(FH_SRVC_CHNL),
-		phy_addr & FH_MEM_TFDIB_DRAM_ADDR_LSB_MSK);
-
-	iwl_write_direct32(priv,
-		FH_TFDIB_CTRL1_REG(FH_SRVC_CHNL),
-		(iwl_get_dma_hi_addr(phy_addr)
-			<< FH_MEM_TFDIB_REG1_ADDR_BITSHIFT) | byte_cnt);
-
-	iwl_write_direct32(priv,
-		FH_TCSR_CHNL_TX_BUF_STS_REG(FH_SRVC_CHNL),
-		1 << FH_TCSR_CHNL_TX_BUF_STS_REG_POS_TB_NUM |
-		1 << FH_TCSR_CHNL_TX_BUF_STS_REG_POS_TB_IDX |
-		FH_TCSR_CHNL_TX_BUF_STS_REG_VAL_TFDB_VALID);
-
-	iwl_write_direct32(priv,
-		FH_TCSR_CHNL_TX_CONFIG_REG(FH_SRVC_CHNL),
-		FH_TCSR_TX_CONFIG_REG_VAL_DMA_CHNL_ENABLE	|
-		FH_TCSR_TX_CONFIG_REG_VAL_DMA_CREDIT_DISABLE	|
-		FH_TCSR_TX_CONFIG_REG_VAL_CIRQ_HOST_ENDTFD);
-
-	IWL_DEBUG_INFO(priv, "%s uCode section being loaded...\n", name);
-	ret = wait_event_interruptible_timeout(priv->wait_command_queue,
-					priv->ucode_write_complete, 5 * HZ);
-	if (ret == -ERESTARTSYS) {
-		IWL_ERR(priv, "Could not load the %s uCode section due "
-			"to interrupt\n", name);
-		return ret;
-	}
-	if (!ret) {
-		IWL_ERR(priv, "Could not load the %s uCode section\n",
-			name);
-		return -ETIMEDOUT;
-	}
-
-	return 0;
-}
-
-static int iwl5000_load_given_ucode(struct iwl_priv *priv,
-		struct fw_desc *inst_image,
-		struct fw_desc *data_image)
-{
-	int ret = 0;
-
-	ret = iwl5000_load_section(priv, "INST", inst_image,
-				   IWL50_RTC_INST_LOWER_BOUND);
-	if (ret)
-		return ret;
-
-	return iwl5000_load_section(priv, "DATA", data_image,
-				    IWL50_RTC_DATA_LOWER_BOUND);
-}
-
-int iwl5000_load_ucode(struct iwl_priv *priv)
-{
-	int ret = 0;
-
-	/* check whether init ucode should be loaded, or rather runtime ucode */
-	if (priv->ucode_init.len && (priv->ucode_type == UCODE_NONE)) {
-		IWL_DEBUG_INFO(priv, "Init ucode found. Loading init ucode...\n");
-		ret = iwl5000_load_given_ucode(priv,
-			&priv->ucode_init, &priv->ucode_init_data);
-		if (!ret) {
-			IWL_DEBUG_INFO(priv, "Init ucode load complete.\n");
-			priv->ucode_type = UCODE_INIT;
-		}
-	} else {
-		IWL_DEBUG_INFO(priv, "Init ucode not found, or already loaded. "
-			"Loading runtime ucode...\n");
-		ret = iwl5000_load_given_ucode(priv,
-			&priv->ucode_code, &priv->ucode_data);
-		if (!ret) {
-			IWL_DEBUG_INFO(priv, "Runtime ucode load complete.\n");
-			priv->ucode_type = UCODE_RT;
-		}
-	}
-
-	return ret;
-}
-
-void iwl5000_init_alive_start(struct iwl_priv *priv)
-{
-	int ret = 0;
-
-	/* Check alive response for "valid" sign from uCode */
-	if (priv->card_alive_init.is_valid != UCODE_VALID_OK) {
-		/* We had an error bringing up the hardware, so take it
-		 * all the way back down so we can try again */
-		IWL_DEBUG_INFO(priv, "Initialize Alive failed.\n");
-		goto restart;
-	}
-
-	/* initialize uCode was loaded... verify inst image.
-	 * This is a paranoid check, because we would not have gotten the
-	 * "initialize" alive if code weren't properly loaded.  */
-	if (iwl_verify_ucode(priv)) {
-		/* Runtime instruction load was bad;
-		 * take it all the way back down so we can try again */
-		IWL_DEBUG_INFO(priv, "Bad \"initialize\" uCode load.\n");
-		goto restart;
-	}
-
-	ret = priv->cfg->ops->lib->alive_notify(priv);
-	if (ret) {
-		IWL_WARN(priv,
-			"Could not complete ALIVE transition: %d\n", ret);
-		goto restart;
-	}
-
-	iwl5000_send_calib_cfg(priv);
-	return;
-
-restart:
-	/* real restart (first load init_ucode) */
-	queue_work(priv->workqueue, &priv->restart);
-}
-
-static void iwl5000_set_wr_ptrs(struct iwl_priv *priv,
-				int txq_id, u32 index)
-{
-	iwl_write_direct32(priv, HBUS_TARG_WRPTR,
-			(index & 0xff) | (txq_id << 8));
-	iwl_write_prph(priv, IWL50_SCD_QUEUE_RDPTR(txq_id), index);
-}
-
-static void iwl5000_tx_queue_set_status(struct iwl_priv *priv,
-					struct iwl_tx_queue *txq,
-					int tx_fifo_id, int scd_retry)
-{
-	int txq_id = txq->q.id;
-	int active = test_bit(txq_id, &priv->txq_ctx_active_msk) ? 1 : 0;
-
-	iwl_write_prph(priv, IWL50_SCD_QUEUE_STATUS_BITS(txq_id),
-			(active << IWL50_SCD_QUEUE_STTS_REG_POS_ACTIVE) |
-			(tx_fifo_id << IWL50_SCD_QUEUE_STTS_REG_POS_TXF) |
-			(1 << IWL50_SCD_QUEUE_STTS_REG_POS_WSL) |
-			IWL50_SCD_QUEUE_STTS_REG_MSK);
-
-	txq->sched_retry = scd_retry;
-
-	IWL_DEBUG_INFO(priv, "%s %s Queue %d on FIFO %d\n",
-		       active ? "Activate" : "Deactivate",
-		       scd_retry ? "BA" : "AC/CMD", txq_id, tx_fifo_id);
-}
-
-int iwl5000_alive_notify(struct iwl_priv *priv)
-{
-	u32 a;
-	unsigned long flags;
-	int i, chan;
-	u32 reg_val;
-
-	spin_lock_irqsave(&priv->lock, flags);
-
-	priv->scd_base_addr = iwl_read_prph(priv, IWL50_SCD_SRAM_BASE_ADDR);
-	a = priv->scd_base_addr + IWL50_SCD_CONTEXT_DATA_OFFSET;
-	for (; a < priv->scd_base_addr + IWL50_SCD_TX_STTS_BITMAP_OFFSET;
-		a += 4)
-		iwl_write_targ_mem(priv, a, 0);
-	for (; a < priv->scd_base_addr + IWL50_SCD_TRANSLATE_TBL_OFFSET;
-		a += 4)
-		iwl_write_targ_mem(priv, a, 0);
-	for (; a < priv->scd_base_addr +
-	       IWL50_SCD_TRANSLATE_TBL_OFFSET_QUEUE(priv->hw_params.max_txq_num); a += 4)
-		iwl_write_targ_mem(priv, a, 0);
-
-	iwl_write_prph(priv, IWL50_SCD_DRAM_BASE_ADDR,
-		       priv->scd_bc_tbls.dma >> 10);
-
-	/* Enable DMA channel */
-	for (chan = 0; chan < FH50_TCSR_CHNL_NUM ; chan++)
-		iwl_write_direct32(priv, FH_TCSR_CHNL_TX_CONFIG_REG(chan),
-				FH_TCSR_TX_CONFIG_REG_VAL_DMA_CHNL_ENABLE |
-				FH_TCSR_TX_CONFIG_REG_VAL_DMA_CREDIT_ENABLE);
-
-	/* Update FH chicken bits */
-	reg_val = iwl_read_direct32(priv, FH_TX_CHICKEN_BITS_REG);
-	iwl_write_direct32(priv, FH_TX_CHICKEN_BITS_REG,
-			   reg_val | FH_TX_CHICKEN_BITS_SCD_AUTO_RETRY_EN);
-
-	iwl_write_prph(priv, IWL50_SCD_QUEUECHAIN_SEL,
-		IWL50_SCD_QUEUECHAIN_SEL_ALL(priv->hw_params.max_txq_num));
-	iwl_write_prph(priv, IWL50_SCD_AGGR_SEL, 0);
-
-	/* initiate the queues */
-	for (i = 0; i < priv->hw_params.max_txq_num; i++) {
-		iwl_write_prph(priv, IWL50_SCD_QUEUE_RDPTR(i), 0);
-		iwl_write_direct32(priv, HBUS_TARG_WRPTR, 0 | (i << 8));
-		iwl_write_targ_mem(priv, priv->scd_base_addr +
-				IWL50_SCD_CONTEXT_QUEUE_OFFSET(i), 0);
-		iwl_write_targ_mem(priv, priv->scd_base_addr +
-				IWL50_SCD_CONTEXT_QUEUE_OFFSET(i) +
-				sizeof(u32),
-				((SCD_WIN_SIZE <<
-				IWL50_SCD_QUEUE_CTX_REG2_WIN_SIZE_POS) &
-				IWL50_SCD_QUEUE_CTX_REG2_WIN_SIZE_MSK) |
-				((SCD_FRAME_LIMIT <<
-				IWL50_SCD_QUEUE_CTX_REG2_FRAME_LIMIT_POS) &
-				IWL50_SCD_QUEUE_CTX_REG2_FRAME_LIMIT_MSK));
-	}
-
-	iwl_write_prph(priv, IWL50_SCD_INTERRUPT_MASK,
-			IWL_MASK(0, priv->hw_params.max_txq_num));
-
-	/* Activate all Tx DMA/FIFO channels */
-	priv->cfg->ops->lib->txq_set_sched(priv, IWL_MASK(0, 7));
-
-	iwl5000_set_wr_ptrs(priv, IWL_CMD_QUEUE_NUM, 0);
-
-	/* make sure all queue are not stopped */
-	memset(&priv->queue_stopped[0], 0, sizeof(priv->queue_stopped));
-	for (i = 0; i < 4; i++)
-		atomic_set(&priv->queue_stop_count[i], 0);
-
-	/* reset to 0 to enable all the queue first */
-	priv->txq_ctx_active_msk = 0;
-	/* map qos queues to fifos one-to-one */
-	BUILD_BUG_ON(ARRAY_SIZE(iwl5000_default_queue_to_tx_fifo) != 10);
-
-	for (i = 0; i < ARRAY_SIZE(iwl5000_default_queue_to_tx_fifo); i++) {
-		int ac = iwl5000_default_queue_to_tx_fifo[i];
-
-		iwl_txq_ctx_activate(priv, i);
-
-		if (ac == IWL_TX_FIFO_UNUSED)
-			continue;
-
-		iwl5000_tx_queue_set_status(priv, &priv->txq[i], ac, 0);
-	}
-
-	spin_unlock_irqrestore(&priv->lock, flags);
-
-	iwl_send_wimax_coex(priv);
-
-	iwl5000_set_Xtal_calib(priv);
-	iwl_send_calib_results(priv);
-
-	return 0;
-}
-
-int iwl5000_hw_set_hw_params(struct iwl_priv *priv)
-=======
 static int iwl5000_hw_set_hw_params(struct iwl_priv *priv)
->>>>>>> a5e944f1
 {
 	if (priv->cfg->mod_params->num_of_queues >= IWL_MIN_NUM_QUEUES &&
 	    priv->cfg->mod_params->num_of_queues <= IWLAGN_NUM_QUEUES)
@@ -784,10 +423,7 @@
 	.plcp_delta_threshold = IWL_MAX_PLCP_ERR_LONG_THRESHOLD_DEF,
 	.chain_noise_scale = 1000,
 	.monitor_recover_period = IWL_MONITORING_PERIOD,
-<<<<<<< HEAD
-=======
-	.max_event_log_size = 512,
->>>>>>> a5e944f1
+	.max_event_log_size = 512,
 };
 
 struct iwl_cfg iwl5100_bgn_cfg = {
@@ -815,10 +451,7 @@
 	.plcp_delta_threshold = IWL_MAX_PLCP_ERR_LONG_THRESHOLD_DEF,
 	.chain_noise_scale = 1000,
 	.monitor_recover_period = IWL_MONITORING_PERIOD,
-<<<<<<< HEAD
-=======
-	.max_event_log_size = 512,
->>>>>>> a5e944f1
+	.max_event_log_size = 512,
 };
 
 struct iwl_cfg iwl5100_abg_cfg = {
@@ -844,10 +477,7 @@
 	.plcp_delta_threshold = IWL_MAX_PLCP_ERR_LONG_THRESHOLD_DEF,
 	.chain_noise_scale = 1000,
 	.monitor_recover_period = IWL_MONITORING_PERIOD,
-<<<<<<< HEAD
-=======
-	.max_event_log_size = 512,
->>>>>>> a5e944f1
+	.max_event_log_size = 512,
 };
 
 struct iwl_cfg iwl5100_agn_cfg = {
@@ -875,10 +505,7 @@
 	.plcp_delta_threshold = IWL_MAX_PLCP_ERR_LONG_THRESHOLD_DEF,
 	.chain_noise_scale = 1000,
 	.monitor_recover_period = IWL_MONITORING_PERIOD,
-<<<<<<< HEAD
-=======
-	.max_event_log_size = 512,
->>>>>>> a5e944f1
+	.max_event_log_size = 512,
 };
 
 struct iwl_cfg iwl5350_agn_cfg = {
@@ -906,10 +533,7 @@
 	.plcp_delta_threshold = IWL_MAX_PLCP_ERR_LONG_THRESHOLD_DEF,
 	.chain_noise_scale = 1000,
 	.monitor_recover_period = IWL_MONITORING_PERIOD,
-<<<<<<< HEAD
-=======
-	.max_event_log_size = 512,
->>>>>>> a5e944f1
+	.max_event_log_size = 512,
 };
 
 struct iwl_cfg iwl5150_agn_cfg = {
@@ -937,10 +561,7 @@
 	.plcp_delta_threshold = IWL_MAX_PLCP_ERR_LONG_THRESHOLD_DEF,
 	.chain_noise_scale = 1000,
 	.monitor_recover_period = IWL_MONITORING_PERIOD,
-<<<<<<< HEAD
-=======
-	.max_event_log_size = 512,
->>>>>>> a5e944f1
+	.max_event_log_size = 512,
 };
 
 struct iwl_cfg iwl5150_abg_cfg = {
@@ -966,10 +587,7 @@
 	.plcp_delta_threshold = IWL_MAX_PLCP_ERR_LONG_THRESHOLD_DEF,
 	.chain_noise_scale = 1000,
 	.monitor_recover_period = IWL_MONITORING_PERIOD,
-<<<<<<< HEAD
-=======
-	.max_event_log_size = 512,
->>>>>>> a5e944f1
+	.max_event_log_size = 512,
 };
 
 MODULE_FIRMWARE(IWL5000_MODULE_FIRMWARE(IWL5000_UCODE_API_MAX));
